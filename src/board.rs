use crate::util;
use csv;
use std::fmt;
use std::hash::{Hash, Hasher};
use std::io;

fn create_constraint_list(num: usize) -> Vec<ConstraintList> {
    let mut v = Vec::with_capacity(num);
    for _ in 0..num {
        v.push(Vec::new());
    }
    v
}

fn get_constraint_bounds(ls: &ConstraintList, index: usize) -> (usize, usize) {
    let mut left = index;
    let mut right = ls.len() - index - 1;
    for (i, value) in ls.iter().enumerate() {
        if i < index {
            left += value.get_length() as usize;
        } else if i > index {
            right += value.get_length() as usize;
        }
    }
    (left, right)
}

/**
 * Remember, and do not forget:
 * Ordering should always be (x, y)!
 * This means (width, height) and (column, row)!
 */

/// A single Cell.
/// Can either be empty, filled, or undetermined.
#[derive(Copy, Clone, PartialEq, Eq, Hash)]
pub enum Cell {
    /// An undetermined Cell
    Unknown,
    /// An empty Cell
    Empty,
    /// A filled Cell
    Filled,
}

impl Cell {
    /// Convert an int to a Cell.
    /// 0 represents an empty Cell,
    /// 1 represents a filled Cell
    /// -1 represents an undetermined cell
    pub fn from_i64(value: i64) -> Option<Cell> {
        match value {
            0 => Some(Cell::Empty),
            1 => Some(Cell::Filled),
            -1 => Some(Cell::Unknown),
            _ => None,
        }
    }

    /// Convert this Cell to an integer.
    pub fn to_i64(&self) -> i64 {
        match *self {
            Cell::Empty => 0,
            Cell::Filled => 1,
            Cell::Unknown => -1,
        }
    }
}

impl fmt::Display for Cell {
    fn fmt(&self, f: &mut fmt::Formatter) -> fmt::Result {
        write!(
            f,
            "{}",
            match *self {
                Cell::Unknown => "\x1B[41m \x1B[0m",
                Cell::Empty => ".",
                Cell::Filled => "X",
            }
        )
    }
}

/// A type used to represent lengths on a board.
/// This includes the board's size, and constraint lengths.
pub type Unit = u16;

/// A single Constraint (or hint) for the board.
#[derive(Copy, Clone, PartialEq, Eq)]
pub struct Constraint {
    length: Unit,
}

impl Constraint {
    /// Create a new constraint with the given length
    pub fn new(value: Unit) -> Constraint {
        Constraint { length: value }
    }
    /// Get this constraint's length
    pub fn get_length(&self) -> Unit {
        self.length
    }
}

/// Given a list of individual nodes,
/// find all nodes which can be used to reach from start to end.
fn find_full_paths<T>(
    i: usize,
    j: usize,
    w: usize,
    h: usize,
    nodelist: &util::NodeList<bool>,
    determined: &mut util::NodeList<Option<bool>>,
    c: &ConstraintList,
    line: &T,
) -> bool
where
    T: LineRef,
{
    // Each node will be determined at most once, so this is guaranteed at most O(n^2)
    if let Some(value) = *determined.get(i, j) {
        // this node has already been determined.
        value
    } else {
        if *nodelist.get(i, j) {
            if i == w - 1 {
                // last node is destination
                determined.set(i, j, Some(true));
                true
            } else {
                let mut v = false;
                // determine if any children reach end
                for k in j..h {
                    if determine_edge(i, j, k, c, line) {
                        v |= find_full_paths(i + 1, k, w, h, nodelist, determined, c, line);
                    }
                }
                determined.set(i, j, Some(v));
                v
            }
        } else {
            // this node can not possibly be used
            determined.set(i, j, Some(false));
            false
        }
    }
}

/// A type used to represent a list of constraints on a row or column
pub type ConstraintList = Vec<Constraint>;

/// A mutable reference on a board's row or column
pub trait LineMut: LineRef {
    /// Set a cell's value on this line
    fn set_cell(&mut self, index: Unit, value: Cell);
    /// Solve by contradiction
    /// Guarnatees that the line will be solved to its fullest extent
    /// Returns None if a contradiction was found
    /// Returns Some(Vec<Unit>) with a list of cells that were modified
    fn try_solve_line_complete(
        &mut self,
        nodelist: &mut util::NodeList<bool>,
    ) -> Option<Vec<Unit>> {
        let c = self.get_constraints();
        let mut ret = Vec::new();
        // special case: no constraints
        if c.len() == 0 {
            // Every cell must be empty
            for i in 0..self.size() {
                match self.get_cell(i) {
                    Cell::Unknown => {
                        ret.push(i);
                        self.set_cell(i, Cell::Empty);
                    }
                    Cell::Filled => {
                        return None;
                    }
                    Cell::Empty => {}
                }
            }
            return Some(ret);
        }
        let c_sum: usize = c.iter().map(|x| x.get_length() as usize).sum();
        let extra_space = self.size() as usize + 1 - c_sum - c.len();
        let num_nodes_width = c.len();
        let num_nodes_height = extra_space + 1;
        // For each node NODE[i, j]:
        // [i] is the constraint index
        // [j] is the permutation
        // NODE[i, 0] represents the first possible position that the constraint 'j' can be placed.
        // Determine whether each node can be placed on the board.
        for i in 0..num_nodes_width {
            let (left, _right) = get_constraint_bounds(&c, i);
            let value = c[i].get_length();
            for j in 0..num_nodes_height {
                let mut nodevalue = self.can_fit_constraint((left + j) as Unit, value);
                // If first node, check that everything to left can be 0
                if nodevalue && i == 0 && j > 1 {
                    for q in 0..(j - 1) {
                        if self.get_cell(q as Unit) == Cell::Filled {
                            nodevalue = false;
                            break;
                        }
                    }
                }
                // If last node, check that everything to right can be 0
                if nodevalue && i == num_nodes_width - 1 && j + 2 < num_nodes_height {
                    for q in (self.size() as usize - num_nodes_height + j + 2)..self.size() as usize
                    {
                        if self.get_cell(q as Unit) == Cell::Filled {
                            nodevalue = false;
                            break;
                        }
                    }
                }
                // set value
                nodelist.set(i, j, nodevalue);
            }
        }
        // determine which nodes can form a full path.
        // That is, for every full path from a NODE[0, j] to NODE[width-1, k] (where k>=j),
        // every node between them is marked as Some(true).
        // Nodes that can not be used as a full path are marked as Some(false),
        // and nodes that are never visited are marked as None.
        let mut determined = self.make_empty_node_list::<Option<bool>>();
        for j in 0..num_nodes_height {
            // Try to find all full paths from NODE[0, j] to some end node
            find_full_paths(
                0,
                j,
                num_nodes_width,
                num_nodes_height,
                &nodelist,
                &mut determined,
                c,
                self,
            );
        }
        // determine which cells can be set to certain values
        let mut node_values = vec![(false, false); self.size() as usize];
<<<<<<< HEAD
        // Iterate through each valid node
=======
        // Iterate through each node
>>>>>>> ce273a59
        for i in 0..num_nodes_width {
            for j in 0..num_nodes_height {
                if let Some(true) = *determined.get(i, j) {
                    // find the range of cells for this node
                    let (start, end) = get_node_range(i, j, &c);
                    if i == 0 {
                        // If this is the first constraint, then mark every cell
                        // to the left of it as able to be empty
                        for k in 0..start {
                            node_values[k].0 = true;
                        }
                    } else if start > 0 {
                        // otherwise, mark the cell immediately before this
                        // constraint as able to be empty.
                        node_values[start - 1].0 = true;
                    }
                    if i == num_nodes_width - 1 {
                        // If this is the last constraint,
                        // mark every cell to the right of it as able to be empty.
                        for k in end..self.size() as usize {
                            node_values[k].0 = true;
                        }
                    } else if end < self.size() as usize {
                        // otherwise, mark the cell immediately after this
                        // constraint as able to be empty.
                        node_values[end].0 = true;
                    }
                    // Mark every cell in the constraint as able to be filled.
                    for k in start..end {
                        node_values[k].1 = true;
                    }
                    if i < num_nodes_width - 1 {
<<<<<<< HEAD
                        // If this is not the last constraint, find the following valid constraint with the longest edge.
=======
                        // If this is not the last constraint, find the following constraint with the longest edge.
>>>>>>> ce273a59
                        let k = (j..num_nodes_height)
                            .filter(|k| *determined.get(i + 1, *k) == Some(true))
                            .max()
                            .unwrap();
                        // Then, mark every cell between this and the longest edge as able to be empty.
                        if let Some((estart, eend)) = get_edge_range(i, j, k, c) {
                            for l in estart..eend {
                                node_values[l].0 = true;
                            }
                        }
                    }
                }
            }
        }
<<<<<<< HEAD
        for (i, (can_be_empty, can_be_filled)) in node_values.iter().enumerate() {
            if *can_be_empty && !*can_be_filled {
                match self.get_cell(i as Unit) {
                    Cell::Empty => {}
                    // error if can't be filled, but cell is currently filled (probably can't happen)
                    Cell::Filled => return None, 
                    Cell::Unknown => {
                        // Set this cell as empty
=======
        for (i, (c0, c1)) in node_values.iter().enumerate() {
            if *c0 && !*c1 {
                match self.get_cell(i as Unit) {
                    Cell::Empty => {}
                    Cell::Filled => return None,
                    Cell::Unknown => {
>>>>>>> ce273a59
                        self.set_cell(i as Unit, Cell::Empty);
                        ret.push(i as Unit);
                    }
                }
<<<<<<< HEAD
            } else if !*can_be_empty && *can_be_filled {
                match self.get_cell(i as Unit) {
                    Cell::Filled => {}
                    // error if can't be empty, but cell is currently empty (probably can't happen)
                    Cell::Empty => return None,
                    Cell::Unknown => {
                        // Set this cell as filled
=======
            } else if !*c0 && *c1 {
                match self.get_cell(i as Unit) {
                    Cell::Filled => {}
                    Cell::Empty => return None,
                    Cell::Unknown => {
>>>>>>> ce273a59
                        self.set_cell(i as Unit, Cell::Filled);
                        ret.push(i as Unit);
                    }
                }
<<<<<<< HEAD
            } else if !*can_be_empty && !*can_be_filled {
                // Error if no possible value for cell
=======
            } else if !*c0 && !*c1 {
>>>>>>> ce273a59
                return None;
            }
        }
        Some(ret)
    }
}

fn get_node_range(i: usize, j: usize, c: &ConstraintList) -> (usize, usize) {
    let value = c[i].get_length();
    let (left, _right) = get_constraint_bounds(&c, i);
    (left + j, left + j + value as usize)
}

fn get_edge_range(i: usize, j: usize, k: usize, c: &ConstraintList) -> Option<(usize, usize)> {
    if k <= j + 1 {
        None
    } else {
        let (left, _right) = get_constraint_bounds(&c, i);
        let i0_value = c[i].get_length() as usize;
        // let i2 = i1 + 1;
        // from NODE[i,j] to NODE[i+1,k] where k >= j
        let pos = left + i0_value + j + 1;
        // check that gap between A[i,j] and A[i+1,k] is able to be all 0s
        let width = k - j - 1;
        Some((pos, pos + width))
    }
}

fn determine_edge<T: LineRef>(i: usize, j: usize, k: usize, c: &ConstraintList, line: &T) -> bool {
    if k <= j + 1 {
        // if no separation, always true
        // (verified by node truth value)
        true
    } else {
        let (left, _right) = get_constraint_bounds(&c, i);
        let i0_value = c[i].get_length() as usize;
        // let i2 = i1 + 1;
        // from NODE[i,j] to NODE[i+1,k] where k >= j
        let pos = left + i0_value + j + 1;
        // check that gap between A[i,j] and A[i+1,k] is able to be all 0s
        let width = k - j - 1;
        (pos..pos + width).all(|x| line.get_cell(x as Unit) != Cell::Filled)
    }
}

/*fn determine_node<T: LineRef>(i: usize, j: usize, c: &ConstraintList, line: &T) -> bool {
    let c_sum: usize = c.iter().map(|x| x.get_length() as usize).sum();
    let extra_space = line.size() as usize + 1 - c_sum - c.len();
    let num_nodes_width = c.len();
    let num_nodes_height = extra_space + 1;
    let (left, _right) = get_constraint_bounds(&c, i);
    let value = c[i].get_length();
    let nodevalue = line.can_fit_constraint((left + j) as Unit, value);
    // If first node, check that everything to left can be 0
    if nodevalue && i == 0 && j > 1 {
        for q in 0..(j-1) {
            if line.get_cell(q as Unit) == Cell::Filled {
                return false;
            }
        }
    }
    // If last node, check that everything to right can be 0
    if nodevalue && i == num_nodes_width-1 && j+2 < num_nodes_height {
        for q in (line.size() as usize-num_nodes_height+j+2)..line.size() as usize {
            if line.get_cell(q as Unit) == Cell::Filled {
                return false;
            }
        }
        return true;
    }
    for k in j..num_nodes_height {
        if !determine_node(i+1, k, c, line) {
            continue;
        }
        // determine viability of edge
        // For each edge list EDGE[i][j, k]:
        // Represents edge from NODE[i, j] to NODE[i+1, k] where k >= j
        let edgev = determine_edge(i, j, k, &c, line);
        if edgev {
            return true;
        }
    }
    return false;
    // set value

}*/

/// A reference on a board's row or column
pub trait LineRef: fmt::Display + Sized {
    /// Get the length of this line
    fn size(&self) -> Unit;
    /// Get a cell value from this line
    fn get_cell(&self, index: Unit) -> Cell;
    /// Get this line's list of constraints
    fn get_constraints(&self) -> &ConstraintList;
    /// Returns true if all cells are filled
    fn is_completed(&self) -> bool {
        (0..self.size())
            .map(|i| self.get_cell(i))
            .all(|v| v != Cell::Unknown)
    }
    /// Generate a StandaloneLine clone based on this Line
    fn create_standalone_line(&self) -> StandaloneLine {
        StandaloneLine {
            constraints: self.get_constraints(),
            data: (0..self.size()).map(|i| self.get_cell(i)).collect(),
        }
    }
    /// Generate a list of constraints based on this Line
    fn generate_new_constraints(&self) -> Option<ConstraintList> {
        if !self.is_completed() {
            None
        } else {
            let mut n = 0;
            let mut ret = Vec::new();
            for i in 0..self.size() {
                let cell = self.get_cell(i);
                if cell == Cell::Filled {
                    n += 1
                } else if n > 0 {
                    ret.push(Constraint::new(n));
                    n = 0
                }
            }
            if n > 0 {
                ret.push(Constraint::new(n));
            }
            Some(ret)
        }
    }
    /// Determine if a string of 1's with 0's on either side can be fit in the given position
    fn can_fit_constraint(&self, pos: Unit, len: Unit) -> bool {
        #[allow(unused_comparisons)]
        if pos < 0 || pos + len > self.size() {
            panic!("OOB???? {}:{} [{}]", pos, len, self.size())
        }
        // Check left side
        if pos > 0 {
            if self.get_cell(pos - 1) == Cell::Filled {
                return false;
            }
        }
        // Check right side
        if pos + len < self.size() {
            if self.get_cell(pos + len) == Cell::Filled {
                return false;
            }
        }
        // check inner cells
        for i in pos..(pos + len) {
            if self.get_cell(i) == Cell::Empty {
                return false;
            }
        }
        return true;
    }
    fn make_empty_node_list<T: Default + Clone>(&self) -> util::NodeList<T> {
        let c = self.get_constraints();
        if c.len() == 0 {
            util::NodeList::<T>::new(0, 0)
        } else {
            let c_sum: usize = c.iter().map(|x| x.get_length() as usize).sum();
            let extra_space = self.size() as usize + 1 - c_sum - c.len();
            let num_nodes_width = c.len();
            let num_nodes_height = extra_space + 1;
            util::NodeList::<T>::new(num_nodes_width, num_nodes_height)
        }
    }
    /// Determine whether this line is solvable given its constraints
    fn is_solvable(&self, nodelist: &mut util::NodeList<bool>) -> bool {
        let c = self.get_constraints();
        // special case: no constraints
        if c.len() == 0 {
            return (0..self.size()).all(|i| self.get_cell(i) != Cell::Filled);
        }
        let c_sum: usize = c.iter().map(|x| x.get_length() as usize).sum();
        let extra_space = self.size() as usize + 1 - c_sum - c.len();
        let num_nodes_width = c.len();
        let num_nodes_height = extra_space + 1;
        // For each node NODE[i, j]:
        // [i] is the constraint index
        // [j] is the permutation
        // Determine viability of each node
        for i in 0..num_nodes_width {
            let (left, _right) = get_constraint_bounds(&c, i);
            let value = c[i].get_length();
            for j in 0..num_nodes_height {
                let mut nodevalue = self.can_fit_constraint((left + j) as Unit, value);
                // If first node, check that everything to left can be 0
                if nodevalue && i == 0 && j > 1 {
                    for q in 0..(j - 1) {
                        if self.get_cell(q as Unit) == Cell::Filled {
                            nodevalue = false;
                            break;
                        }
                    }
                }
                // If last node, check that everything to right can be 0
                if nodevalue && i == num_nodes_width - 1 && j + 2 < num_nodes_height {
                    for q in (self.size() as usize - num_nodes_height + j + 2)..self.size() as usize
                    {
                        if self.get_cell(q as Unit) == Cell::Filled {
                            nodevalue = false;
                            break;
                        }
                    }
                }
                // set value
                nodelist.set(i, j, nodevalue);
            }
        }
        // for each node:
        // NODE[i,j] = NODE[i,j] && ∃ (EDGE[i,j,k] && NODE[i+1,k])
        // Perform this in reverse order
        // Skip nodes on bottom rung
        for i in (0..num_nodes_width - 1).rev() {
            for j in 0..num_nodes_height {
                let pvalue = *nodelist.get(i, j);
                if pvalue {
                    let mut edgevalue = false;
                    for k in j..num_nodes_height {
                        if !*nodelist.get(i + 1, k) {
                            continue;
                        }
                        // determine viability of edge
                        // For each edge list EDGE[i][j, k]:
                        // Represents edge from NODE[i, j] to NODE[i+1, k] where k >= j
                        let edgev = determine_edge(i, j, k, &c, self);
                        if edgev {
                            edgevalue = true;
                            break;
                        }
                    }
                    nodelist.set(i, j, edgevalue);
                } else {
                    nodelist.set(i, j, false);
                }
            }
        }
        (0..num_nodes_height).any(|j| *nodelist.get(0, j))
    }

    fn do_fmt(&self, f: &mut fmt::Formatter) -> fmt::Result {
        for value in self.get_constraints() {
            write!(f, "{} ", value.get_length())?;
        }
        write!(f, "| ")?;
        for i in 0..self.size() {
            write!(f, "{} ", self.get_cell(i))?;
        }
        Ok(())
    }
}

/// A full nonogram board state.
#[derive(Clone)]
pub struct Board {
    width: Unit,
    height: Unit,
    cells: Vec<Cell>,
    row_constraints: Vec<ConstraintList>,
    col_constraints: Vec<ConstraintList>,
}

impl Board {
    /// Construct an empty board
    pub fn new_empty() -> Board {
        Board {
            width: 0,
            height: 0,
            cells: Vec::new(),
            row_constraints: Vec::new(),
            col_constraints: Vec::new(),
        }
    }

    /// Construct a board with the given width and height,
    /// with all cells initialized to the given Cell value.
    pub fn new_filled(width: Unit, height: Unit, value: Cell) -> Board {
        Board {
            width,
            height,
            cells: vec![value; width as usize * height as usize],
            row_constraints: create_constraint_list(height as usize),
            col_constraints: create_constraint_list(width as usize),
        }
    }

    /// Read a puzzle file
    pub fn read_csv_puzzle<R: io::BufRead>(handle: R) -> Board {
        let mut cols = Vec::<ConstraintList>::new();
        let mut rows = Vec::<ConstraintList>::new();
        let mut is_cols = true;
        let lines = handle.lines();
        for line in lines {
            let line = line.unwrap();
            if line == "=COLUMNS" {
                is_cols = false;
            } else if line == "=ROWS" {
                break;
            } else {
                let mut clist = ConstraintList::new();
                if line != "" {
                    for field in line.split(",") {
                        clist.push(Constraint::new(field.parse::<Unit>().unwrap()));
                    }
                }
                if is_cols {
                    cols.push(clist);
                } else {
                    rows.push(clist);
                }
            }
        }
        Board {
            width: cols.len() as Unit,
            height: rows.len() as Unit,
            cells: vec![Cell::Unknown; cols.len() * rows.len()],
            col_constraints: cols,
            row_constraints: rows,
        }
    }

    /// Read a solution file
    pub fn read_csv_solution<R: io::Read>(handle: R) -> Board {
        let mut reader = csv::ReaderBuilder::new()
            .has_headers(false)
            .from_reader(handle);
        let mut records = reader.records();
        if let Some(result) = records.next() {
            let record = result.expect("CSV record with equal-length rows");
            let width = record.len() as Unit;
            let mut cells = Vec::new();
            for field in record.iter() {
                let ivalue = field.parse::<i64>();
                cells.push(Cell::from_i64(ivalue.unwrap()).unwrap())
            }
            let mut height = 1;
            for result in reader.records() {
                let record = result.expect("CSV record with equal-length rows");
                for field in record.iter() {
                    let ivalue = field.parse::<i64>();
                    cells.push(Cell::from_i64(ivalue.unwrap()).unwrap())
                }
                height += 1;
            }
            if width as usize * height as usize != cells.len() {
                panic!("Size mis-match");
            }
            let mut board = Board {
                width,
                height,
                cells,
                row_constraints: create_constraint_list(height as usize),
                col_constraints: create_constraint_list(width as usize),
            };
            board.generate_new_constraints();
            board
        } else {
            println!("Loaded empty :(");
            Board::new_empty()
        }
    }

    /// Get this board's width
    pub fn get_width(&self) -> Unit {
        self.width
    }

    /// Get this board's height
    pub fn get_height(&self) -> Unit {
        self.height
    }

    /// Get this board's size (width, height)
    pub fn get_size(&self) -> (Unit, Unit) {
        (self.width, self.height)
    }

    /// Get the number of cells
    pub fn get_num_cells(&self) -> usize {
        (self.width as usize) * (self.height as usize)
    }

    /// Convert a column/row pair to an index
    pub fn get_index(&self, col: Unit, row: Unit) -> usize {
        (col as usize) + (row as usize) * (self.width as usize)
    }

    /// Convert index to column/row pair
    pub fn get_coordinate(&self, index: usize) -> (Unit, Unit) {
        (
            (index % (self.width as usize)) as Unit,
            (index / (self.width as usize)) as Unit,
        )
    }

    /// Get the cell at the given column/row
    pub fn get_cell(&self, col: Unit, row: Unit) -> Cell {
        self.cells[self.get_index(col, row)]
    }

    /// Set the cell at the given column/row
    pub fn set_cell(&mut self, col: Unit, row: Unit, value: Cell) {
        let index = self.get_index(col, row);
        self.cells[index] = value;
    }

    /// Get the cell at the given index
    pub fn get_cell_index(&self, index: usize) -> Cell {
        self.cells[index]
    }

    /// Set the cell at the gien index
    pub fn set_cell_index(&mut self, index: usize, value: Cell) {
        self.cells[index] = value;
    }

    /// Get the constraints for the given row
    pub fn get_row_constraints(&self, row: Unit) -> &ConstraintList {
        &self.row_constraints[row as usize]
    }

    /// Get the constraints for the given column
    pub fn get_col_constraints(&self, col: Unit) -> &ConstraintList {
        &self.col_constraints[col as usize]
    }

    /// Get a mutable reference to a row from this board
    pub fn get_row_mut(&mut self, row: Unit) -> BoardRowMut {
        BoardRowMut {
            board: self,
            row: row,
        }
    }

    /// Get a mutable reference to a column from this board
    pub fn get_col_mut(&mut self, col: Unit) -> BoardColMut {
        BoardColMut {
            board: self,
            col: col,
        }
    }

    /// Get a reference to a row from this board
    pub fn get_row_ref(&self, row: Unit) -> BoardRowRef {
        BoardRowRef {
            board: self,
            row: row,
        }
    }

    /// Get a reference to a column from this board
    pub fn get_col_ref(&self, col: Unit) -> BoardColRef {
        BoardColRef {
            board: self,
            col: col,
        }
    }

    /// Get the largest row constraint in all of this board's row constraints
    fn get_largest_row_constraint(&self) -> Unit {
        self.row_constraints
            .iter()
            .flat_map(|x| x)
            .map(|x| x.get_length())
            .max()
            .unwrap_or(0)
    }

    /// Get the largest column constraint in all of this board's column constraints
    fn get_largest_col_constraint(&self) -> Unit {
        self.col_constraints
            .iter()
            .flat_map(|x| x)
            .map(|x| x.get_length())
            .max()
            .unwrap_or(0)
    }

    /// Get the maximum number of constraints on any row
    fn get_max_row_constraints(&self) -> usize {
        self.row_constraints
            .iter()
            .map(|x| x.len())
            .max()
            .unwrap_or(0)
    }

    /// Get the maximum number of constraints on any column
    fn get_max_col_constraints(&self) -> usize {
        self.col_constraints
            .iter()
            .map(|x| x.len())
            .max()
            .unwrap_or(0)
    }

    /// Generate new constraints
    fn generate_new_constraints(&mut self) {
        for col in 0..self.width {
            self.col_constraints[col as usize] =
                self.get_col_ref(col).generate_new_constraints().unwrap();
        }
        for row in 0..self.height {
            self.row_constraints[row as usize] =
                self.get_row_ref(row).generate_new_constraints().unwrap();
        }
    }

    /// Create a clone without constraints
    pub fn clone_without_constraints(&self) -> Board {
        Board {
            cells: self.cells.clone(),
            width: self.width,
            height: self.height,
            row_constraints: create_constraint_list(self.height as usize),
            col_constraints: create_constraint_list(self.width as usize),
        }
    }
}

/// Get the number of columns that it would take to print the given integer
fn get_print_width(value: Unit) -> usize {
    if value < 10 {
        1
    } else {
        1 + get_print_width(value / 10)
    }
}

impl fmt::Display for Board {
    fn fmt(&self, f: &mut fmt::Formatter) -> fmt::Result {
        let big_row = self.get_largest_row_constraint();
        let big_col = self.get_largest_col_constraint();
        let row_item_width = get_print_width(big_row);
        let col_item_width = get_print_width(big_col);
        let num_row_items = self.get_max_row_constraints();
        let num_col_items = self.get_max_col_constraints();
        // print col constraints
        for i in 0..num_col_items {
            // print padding
            write!(
                f,
                "{:width$}| ",
                "",
                width = (row_item_width + 1) * num_row_items
            )?;
            for col in 0..self.width {
                let cols = self.get_col_constraints(col);
                let colskip = num_col_items - cols.len();
                if i + 1 > colskip {
                    write!(
                        f,
                        "{:width$} ",
                        cols[i - colskip].get_length(),
                        width = col_item_width
                    )?;
                } else {
                    write!(f, "{:width$} ", "", width = col_item_width)?;
                }
            }
            // print newline
            write!(f, "\n")?;
        }

        write!(
            f,
            "{0:-<width$}+{0:-<width2$}\n",
            "",
            width = (row_item_width + 1) * num_row_items,
            width2 = (col_item_width + 1) * self.col_constraints.len()
        )?;
        // print cells + row constraints
        for row in 0..self.height {
            // print row constraints before for each row
            let rows = self.get_row_constraints(row);
            let rowskip = num_row_items - rows.len();
            for i in 0..num_row_items {
                if i + 1 > rowskip {
                    write!(
                        f,
                        "{:width$} ",
                        rows[i - rowskip].get_length(),
                        width = row_item_width
                    )?;
                } else {
                    write!(f, "{:width$} ", "", width = row_item_width)?;
                }
            }
            write!(f, "| ")?;
            for col in 0..self.width {
                let q = format!("{}", self.get_cell(col, row));
                write!(f, "{:>width$} ", q, width = col_item_width)?;
            }
            write!(f, "\n")?;
        }
        Ok(())
    }
}

/// A reference to a board's row
pub struct BoardRowRef<'a> {
    board: &'a Board,
    row: Unit,
}

/// A mutable reference to a board's row
pub struct BoardRowMut<'a> {
    board: &'a mut Board,
    row: Unit,
}

impl<'a> BoardRowMut<'a> {
    pub fn as_ref(&self) -> BoardRowRef {
        BoardRowRef {
            board: self.board,
            row: self.row,
        }
    }
}

impl<'a> LineRef for BoardRowMut<'a> {
    fn size(&self) -> Unit {
        self.board.width
    }

    fn get_cell(&self, col: Unit) -> Cell {
        self.board.get_cell(col, self.row)
    }

    fn get_constraints(&self) -> &ConstraintList {
        self.board.get_row_constraints(self.row)
    }
}

impl<'a> LineRef for BoardRowRef<'a> {
    fn size(&self) -> Unit {
        self.board.width
    }

    fn get_cell(&self, col: Unit) -> Cell {
        self.board.get_cell(col, self.row)
    }

    fn get_constraints(&self) -> &ConstraintList {
        self.board.get_row_constraints(self.row)
    }
}

impl<'a> LineMut for BoardRowMut<'a> {
    fn set_cell(&mut self, col: Unit, value: Cell) {
        self.board.set_cell(col, self.row, value)
    }
}

/// A reference to a board's column
pub struct BoardColRef<'a> {
    board: &'a Board,
    col: Unit,
}

/// A mutable reference to a board's column
pub struct BoardColMut<'a> {
    board: &'a mut Board,
    col: Unit,
}

impl<'a> BoardColMut<'a> {
    pub fn as_ref(&self) -> BoardColRef {
        BoardColRef {
            board: self.board,
            col: self.col,
        }
    }
}

impl<'a> LineRef for BoardColMut<'a> {
    fn size(&self) -> Unit {
        self.board.height
    }

    fn get_cell(&self, row: Unit) -> Cell {
        self.board.get_cell(self.col, row)
    }

    fn get_constraints(&self) -> &ConstraintList {
        self.board.get_col_constraints(self.col)
    }
}

impl<'a> LineRef for BoardColRef<'a> {
    fn size(&self) -> Unit {
        self.board.height
    }

    fn get_cell(&self, row: Unit) -> Cell {
        self.board.get_cell(self.col, row)
    }

    fn get_constraints(&self) -> &ConstraintList {
        self.board.get_col_constraints(self.col)
    }
}

impl<'a> LineMut for BoardColMut<'a> {
    fn set_cell(&mut self, row: Unit, value: Cell) {
        self.board.set_cell(self.col, row, value)
    }
}

/// A line that is not part of a board
pub struct StandaloneLine<'a> {
    constraints: &'a ConstraintList,
    data: Vec<Cell>,
}

impl<'a> StandaloneLine<'a> {
    pub fn new(data: Vec<Cell>, constraints: &ConstraintList) -> StandaloneLine {
        StandaloneLine { constraints, data }
    }
}

impl<'a> LineRef for StandaloneLine<'a> {
    fn size(&self) -> Unit {
        self.data.len() as Unit
    }

    fn get_cell(&self, row: Unit) -> Cell {
        self.data[row as usize]
    }

    fn get_constraints(&self) -> &ConstraintList {
        self.constraints
    }
}

impl<'a> LineMut for StandaloneLine<'a> {
    fn set_cell(&mut self, row: Unit, value: Cell) {
        self.data[row as usize] = value;
    }
}

impl Hash for Board {
    fn hash<H: Hasher>(&self, state: &mut H) {
        for chunk in self.cells.chunks(32) {
            let mut v = 0u64;
            for value in chunk {
                v <<= 2;
                v += match value {
                    Cell::Empty => 0,
                    Cell::Filled => 1,
                    Cell::Unknown => 2,
                };
            }
            state.write_u64(v);
        }
    }
}

impl PartialEq for Board {
    fn eq(&self, other: &Self) -> bool {
        if self.width != other.width || self.height != other.height {
            false
        } else {
            // note: does not consider constraints
            self.cells.iter().zip(&other.cells).all(|(a, b)| a.eq(b))
        }
    }
}

impl Eq for Board {}

impl<'a> fmt::Display for BoardColMut<'a> {
    fn fmt(&self, f: &mut fmt::Formatter) -> fmt::Result {
        self.do_fmt(f)
    }
}

impl<'a> fmt::Display for BoardColRef<'a> {
    fn fmt(&self, f: &mut fmt::Formatter) -> fmt::Result {
        self.do_fmt(f)
    }
}

impl<'a> fmt::Display for BoardRowMut<'a> {
    fn fmt(&self, f: &mut fmt::Formatter) -> fmt::Result {
        self.do_fmt(f)
    }
}

impl<'a> fmt::Display for BoardRowRef<'a> {
    fn fmt(&self, f: &mut fmt::Formatter) -> fmt::Result {
        self.do_fmt(f)
    }
}

impl<'a> fmt::Display for StandaloneLine<'a> {
    fn fmt(&self, f: &mut fmt::Formatter) -> fmt::Result {
        self.do_fmt(f)
    }
}<|MERGE_RESOLUTION|>--- conflicted
+++ resolved
@@ -238,11 +238,7 @@
         }
         // determine which cells can be set to certain values
         let mut node_values = vec![(false, false); self.size() as usize];
-<<<<<<< HEAD
         // Iterate through each valid node
-=======
-        // Iterate through each node
->>>>>>> ce273a59
         for i in 0..num_nodes_width {
             for j in 0..num_nodes_height {
                 if let Some(true) = *determined.get(i, j) {
@@ -275,11 +271,7 @@
                         node_values[k].1 = true;
                     }
                     if i < num_nodes_width - 1 {
-<<<<<<< HEAD
                         // If this is not the last constraint, find the following valid constraint with the longest edge.
-=======
-                        // If this is not the last constraint, find the following constraint with the longest edge.
->>>>>>> ce273a59
                         let k = (j..num_nodes_height)
                             .filter(|k| *determined.get(i + 1, *k) == Some(true))
                             .max()
@@ -294,7 +286,6 @@
                 }
             }
         }
-<<<<<<< HEAD
         for (i, (can_be_empty, can_be_filled)) in node_values.iter().enumerate() {
             if *can_be_empty && !*can_be_filled {
                 match self.get_cell(i as Unit) {
@@ -303,19 +294,10 @@
                     Cell::Filled => return None, 
                     Cell::Unknown => {
                         // Set this cell as empty
-=======
-        for (i, (c0, c1)) in node_values.iter().enumerate() {
-            if *c0 && !*c1 {
-                match self.get_cell(i as Unit) {
-                    Cell::Empty => {}
-                    Cell::Filled => return None,
-                    Cell::Unknown => {
->>>>>>> ce273a59
                         self.set_cell(i as Unit, Cell::Empty);
                         ret.push(i as Unit);
                     }
                 }
-<<<<<<< HEAD
             } else if !*can_be_empty && *can_be_filled {
                 match self.get_cell(i as Unit) {
                     Cell::Filled => {}
@@ -323,23 +305,12 @@
                     Cell::Empty => return None,
                     Cell::Unknown => {
                         // Set this cell as filled
-=======
-            } else if !*c0 && *c1 {
-                match self.get_cell(i as Unit) {
-                    Cell::Filled => {}
-                    Cell::Empty => return None,
-                    Cell::Unknown => {
->>>>>>> ce273a59
                         self.set_cell(i as Unit, Cell::Filled);
                         ret.push(i as Unit);
                     }
                 }
-<<<<<<< HEAD
             } else if !*can_be_empty && !*can_be_filled {
                 // Error if no possible value for cell
-=======
-            } else if !*c0 && !*c1 {
->>>>>>> ce273a59
                 return None;
             }
         }
@@ -384,48 +355,6 @@
         (pos..pos + width).all(|x| line.get_cell(x as Unit) != Cell::Filled)
     }
 }
-
-/*fn determine_node<T: LineRef>(i: usize, j: usize, c: &ConstraintList, line: &T) -> bool {
-    let c_sum: usize = c.iter().map(|x| x.get_length() as usize).sum();
-    let extra_space = line.size() as usize + 1 - c_sum - c.len();
-    let num_nodes_width = c.len();
-    let num_nodes_height = extra_space + 1;
-    let (left, _right) = get_constraint_bounds(&c, i);
-    let value = c[i].get_length();
-    let nodevalue = line.can_fit_constraint((left + j) as Unit, value);
-    // If first node, check that everything to left can be 0
-    if nodevalue && i == 0 && j > 1 {
-        for q in 0..(j-1) {
-            if line.get_cell(q as Unit) == Cell::Filled {
-                return false;
-            }
-        }
-    }
-    // If last node, check that everything to right can be 0
-    if nodevalue && i == num_nodes_width-1 && j+2 < num_nodes_height {
-        for q in (line.size() as usize-num_nodes_height+j+2)..line.size() as usize {
-            if line.get_cell(q as Unit) == Cell::Filled {
-                return false;
-            }
-        }
-        return true;
-    }
-    for k in j..num_nodes_height {
-        if !determine_node(i+1, k, c, line) {
-            continue;
-        }
-        // determine viability of edge
-        // For each edge list EDGE[i][j, k]:
-        // Represents edge from NODE[i, j] to NODE[i+1, k] where k >= j
-        let edgev = determine_edge(i, j, k, &c, line);
-        if edgev {
-            return true;
-        }
-    }
-    return false;
-    // set value
-
-}*/
 
 /// A reference on a board's row or column
 pub trait LineRef: fmt::Display + Sized {
